name: Python application

on: [push]

jobs:
  build:

    runs-on: ubuntu-latest

    steps:
    - uses: actions/checkout@v1
    - uses: actions/cache@v1
      with:
        path: ~/.cache/pip
        key: ${{ runner.os }}-pip-
    - name: Set up Python 3.7
      uses: actions/setup-python@v1
      with:
        python-version: 3.7
    - name: Install dependencies
      run: |
        python -m pip install --upgrade pip
        pip install .
    - name: Lint with flake8
      run: |
        pip install flake8
        # stop the build if there are Python syntax errors or undefined names
        flake8 . --count --select=E9,F63,F7,F82 --show-source --statistics
        # exit-zero treats all errors as warnings. The GitHub editor is 127 chars wide
        flake8 . --count --exit-zero --max-complexity=10 --max-line-length=127 --statistics
    - name: Test with pytest
      run: |
<<<<<<< HEAD
        pip install pytest
        pytest tests
=======
        pip install pytest pytest-cov
        pytest --cov=pysisyphus --cov-report xml tests
    - name: Upload coverage to codecov
      uses: codecov/codecov-action@v1
      with:
        token: ${{ secrets.CODECOV_TOKEN }}
        file: ./coverage.xml
>>>>>>> 26bee47b
<|MERGE_RESOLUTION|>--- conflicted
+++ resolved
@@ -30,15 +30,10 @@
         flake8 . --count --exit-zero --max-complexity=10 --max-line-length=127 --statistics
     - name: Test with pytest
       run: |
-<<<<<<< HEAD
-        pip install pytest
-        pytest tests
-=======
         pip install pytest pytest-cov
         pytest --cov=pysisyphus --cov-report xml tests
     - name: Upload coverage to codecov
       uses: codecov/codecov-action@v1
       with:
         token: ${{ secrets.CODECOV_TOKEN }}
-        file: ./coverage.xml
->>>>>>> 26bee47b
+        file: ./coverage.xml