--- conflicted
+++ resolved
@@ -3,49 +3,5 @@
 
 class PreconSteepestDescent(PreconLBFGS):
 
-<<<<<<< HEAD
-class PreconSteepestDescent(Optimizer):
-
-    def __init__(self, geometry, alpha_init=0.5, line_search="armijo",
-                 **kwargs):
-        super().__init__(geometry, **kwargs)
-
-        self.alpha_init = alpha_init
-        self.line_search = line_search
-
-        ls_cls = {
-            "armijo": Backtracking,
-            "strong_wolfe": StrongWolfe,
-            "hz": HagerZhang,
-        }
-        self.line_search_cls = ls_cls[self.line_search]
-
-        self.alpha_prev = None
-
-    def optimize(self):
-        forces = self.geometry.forces
-        energy = self.geometry.energy
-
-        self.forces.append(forces)
-        self.energies.append(self.geometry.energy)
-
-        step_dir = forces / np.linalg.norm(forces)
-
-        kwargs = {
-            "geometry": self.geometry,
-            "p": step_dir,
-            "f0": energy,
-            "g0": -forces,
-            "alpha_init": self.alpha_init,
-        }
-        line_search = self.line_search_cls(**kwargs)
-        line_search_result = line_search.run()
-        alpha = line_search_result.alpha
-
-        step = alpha * step_dir
-        self.alpha_prev = alpha
-        return step
-=======
     def __init__(self, geometry, alpha_init=0.5, **kwargs):
-        super().__init__(geometry, alpha_init=alpha_init, history=0, **kwargs)
->>>>>>> 0db9c43d
+        super().__init__(geometry, alpha_init=alpha_init, history=0, **kwargs)